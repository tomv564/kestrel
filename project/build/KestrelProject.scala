import sbt._
import com.twitter.sbt._

class KestrelProject(info: ProjectInfo)
  extends StandardServiceProject(info)
  with NoisyDependencies
  with DefaultRepos
  with CompileThriftScrooge
  with SubversionPublisher
  with PublishSite
{
<<<<<<< HEAD
  val ostrich = "com.twitter" % "ostrich" % "4.9.4"
  val naggati = "com.twitter" % "naggati" % "2.2.0"
  val finagle = "com.twitter" % "finagle-core" % "1.9.5"
  val finagle_ostrich4 = "com.twitter" % "finagle-ostrich4" % "1.9.5"
  val scrooge_runtime = "com.twitter" % "scrooge-runtime" % "1.0.3"
  override def scroogeVersion = "1.1.7"

  // building docs seems to make scalac's head explode, so skip it for now. :(
  override def docSources = sources(mainJavaSourcePath ##)
=======
  val utilCore =    "com.twitter" % "util-core"    % "1.12.4"
  val utilEval =    "com.twitter" % "util-eval"    % "1.12.4"
  val utilLogging = "com.twitter" % "util-logging" % "1.12.4"

  val ostrich = "com.twitter" % "ostrich" % "4.10.0"
  val naggati = "com.twitter" % "naggati" % "2.1.1" intransitive() // allow custom netty
  val netty   = "org.jboss.netty" % "netty" % "3.2.6.Final"
>>>>>>> a0600955

  // for tests only:
  val specs = "org.scala-tools.testing" % "specs_2.8.1" % "1.6.7" % "test"
  val jmock = "org.jmock" % "jmock" % "2.4.0" % "test"
  val cglib = "cglib" % "cglib" % "2.1_3" % "test"
  val asm = "asm" % "asm" % "1.5.3" % "test"
  val objenesis = "org.objenesis" % "objenesis" % "1.1" % "test"
  val hamcrest = "org.hamcrest" % "hamcrest-all" % "1.1" % "test"

  override def mainClass = Some("net.lag.kestrel.Kestrel")

  override def pomExtra =
    <licenses>
      <license>
        <name>Apache 2</name>
        <url>http://www.apache.org/licenses/LICENSE-2.0.txt</url>
        <distribution>repo</distribution>
      </license>
    </licenses>

  override def releaseBuild = !(projectVersion.toString contains "SNAPSHOT")

  override def subversionRepository = Some("https://svn.twitter.biz/maven-public")

  override def githubRemote = "github"

  // generate a jar that can be run for load tests.
  def loadTestJarFilename = "kestrel-tests-" + version.toString + ".jar"
  def loadTestPaths = ((testCompilePath ##) ***) +++ ((mainCompilePath ##) ***)
  def packageLoadTestsAction =
    packageTask(loadTestPaths, outputPath, loadTestJarFilename, packageOptions) && task {
      distPath.asFile.mkdirs()
      FileUtilities.copyFlat(List(outputPath / loadTestJarFilename), distPath, log).left.toOption
    }
  lazy val packageLoadTests = packageLoadTestsAction
  override def packageDistTask = packageLoadTestsAction && super.packageDistTask

  // generate a distribution zip for release.
  def releaseDistTask = task {
    val releaseDistPath = "dist-release" / distName ##

    releaseDistPath.asFile.mkdirs()
    (releaseDistPath / "libs").asFile.mkdirs()
    (releaseDistPath / "config").asFile.mkdirs()

    FileUtilities.copyFlat(List(jarPath), releaseDistPath, log).left.toOption orElse
      FileUtilities.copyFlat(List(outputPath / loadTestJarFilename), releaseDistPath, log).left.toOption orElse
      FileUtilities.copyFlat(dependentJars.get, releaseDistPath / "libs", log).left.toOption orElse
      FileUtilities.copy(((configPath ***) --- (configPath ** "*.class")).get, releaseDistPath / "config", log).left.toOption orElse
      FileUtilities.copy((scriptsOutputPath ***).get, releaseDistPath, log).left.toOption orElse
      FileUtilities.zip((("dist-release" ##) / distName).get, "dist-release" / (distName + ".zip"), true, log)
  }
  val ReleaseDistDescription = "Creates a deployable zip file with dependencies, config, and scripts."
  lazy val releaseDist = releaseDistTask.dependsOn(`package`, makePom, copyScripts).describedAs(ReleaseDistDescription)


  lazy val putMany = task { args =>
    runTask(Some("net.lag.kestrel.load.PutMany"), testClasspath, args).dependsOn(testCompile)
  } describedAs "Run a load test on PUT."

  lazy val manyClients = task { args =>
    runTask(Some("net.lag.kestrel.load.ManyClients"), testClasspath, args).dependsOn(testCompile)
  } describedAs "Run a load test on many slow clients."

  lazy val flood = task { args =>
    runTask(Some("net.lag.kestrel.load.Flood"), testClasspath, args).dependsOn(testCompile)
  } describedAs "Run a load test on a flood of PUT/GET."

  lazy val packing = task { args =>
    runTask(Some("net.lag.kestrel.load.JournalPacking"), testClasspath, args).dependsOn(testCompile)
  } describedAs "Run a load test on journal packing."

  lazy val leakyReader = task { args =>
    runTask(Some("net.lag.kestrel.load.LeakyThriftReader"), testClasspath, args).dependsOn(testCompile)
  } describedAs "Run a load test that fails to confirm some reads."
}<|MERGE_RESOLUTION|>--- conflicted
+++ resolved
@@ -9,9 +9,9 @@
   with SubversionPublisher
   with PublishSite
 {
-<<<<<<< HEAD
-  val ostrich = "com.twitter" % "ostrich" % "4.9.4"
-  val naggati = "com.twitter" % "naggati" % "2.2.0"
+  val ostrich = "com.twitter" % "ostrich" % "4.10.0"
+  val naggati = "com.twitter" % "naggati" % "2.2.0" intransitive() // allow custom netty
+  val netty   = "org.jboss.netty" % "netty" % "3.2.6.Final"
   val finagle = "com.twitter" % "finagle-core" % "1.9.5"
   val finagle_ostrich4 = "com.twitter" % "finagle-ostrich4" % "1.9.5"
   val scrooge_runtime = "com.twitter" % "scrooge-runtime" % "1.0.3"
@@ -19,15 +19,6 @@
 
   // building docs seems to make scalac's head explode, so skip it for now. :(
   override def docSources = sources(mainJavaSourcePath ##)
-=======
-  val utilCore =    "com.twitter" % "util-core"    % "1.12.4"
-  val utilEval =    "com.twitter" % "util-eval"    % "1.12.4"
-  val utilLogging = "com.twitter" % "util-logging" % "1.12.4"
-
-  val ostrich = "com.twitter" % "ostrich" % "4.10.0"
-  val naggati = "com.twitter" % "naggati" % "2.1.1" intransitive() // allow custom netty
-  val netty   = "org.jboss.netty" % "netty" % "3.2.6.Final"
->>>>>>> a0600955
 
   // for tests only:
   val specs = "org.scala-tools.testing" % "specs_2.8.1" % "1.6.7" % "test"
