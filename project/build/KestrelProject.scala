import sbt._
import com.twitter.sbt._

<<<<<<< HEAD
class KestrelProject(info: ProjectInfo) extends StandardProject(info) with SubversionPublisher {
  val configgy = "net.lag" % "configgy" % "1.6.4"
  val naggati = "net.lag" %% "naggati" % "0.7.5"
=======
class KestrelProject(info: ProjectInfo) extends StandardProject(info) with SubversionPublisher with InlineDependencies {
  inline("net.lag" % "configgy" % "1.6.4")
  val naggati = "net.lag" %% "naggati" % "0.7.4"
  val twitterActors = "com.twitter" % "twitteractors" % "1.1.0"
>>>>>>> 6e16cf06
  val mina = "org.apache.mina" % "mina-core" % "2.0.0-M6"
  val slf4j_api = "org.slf4j" % "slf4j-api" % "1.5.2"
  val slf4j_jdk14 = "org.slf4j" % "slf4j-jdk14" % "1.5.2"
  val xrayspecs = "com.twitter" % "xrayspecs" % "1.0.7"

  val specs = "org.scala-tools.testing" % "specs" % "1.6.2.1" % "test"

  override def mainClass = Some("net.lag.kestrel.Kestrel")

  override def pomExtra =
    <licenses>
      <license>
        <name>Apache 2</name>
        <url>http://www.apache.org/licenses/LICENSE-2.0.txt</url>
        <distribution>repo</distribution>
      </license>
    </licenses>

  override def releaseBuild = true

  override def subversionRepository = Some("http://svn.local.twitter.com/maven-public")
}<|MERGE_RESOLUTION|>--- conflicted
+++ resolved
@@ -1,16 +1,10 @@
 import sbt._
 import com.twitter.sbt._
 
-<<<<<<< HEAD
-class KestrelProject(info: ProjectInfo) extends StandardProject(info) with SubversionPublisher {
-  val configgy = "net.lag" % "configgy" % "1.6.4"
-  val naggati = "net.lag" %% "naggati" % "0.7.5"
-=======
 class KestrelProject(info: ProjectInfo) extends StandardProject(info) with SubversionPublisher with InlineDependencies {
   inline("net.lag" % "configgy" % "1.6.4")
-  val naggati = "net.lag" %% "naggati" % "0.7.4"
+  val naggati = "net.lag" %% "naggati" % "0.7.5"
   val twitterActors = "com.twitter" % "twitteractors" % "1.1.0"
->>>>>>> 6e16cf06
   val mina = "org.apache.mina" % "mina-core" % "2.0.0-M6"
   val slf4j_api = "org.slf4j" % "slf4j-api" % "1.5.2"
   val slf4j_jdk14 = "org.slf4j" % "slf4j-jdk14" % "1.5.2"
