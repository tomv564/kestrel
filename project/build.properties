#Project properties
<<<<<<< HEAD
#Mon Nov 21 15:08:49 PST 2011
=======
#Thu Jan 12 16:30:20 PST 2012
>>>>>>> 3f3b31ad
project.organization=net.lag
project.name=kestrel
sbt.version=0.7.4
project.version=3.0.0-SNAPSHOT
def.scala.version=2.7.7
build.scala.versions=2.8.1
project.initialize=false<|MERGE_RESOLUTION|>--- conflicted
+++ resolved
@@ -1,9 +1,5 @@
 #Project properties
-<<<<<<< HEAD
-#Mon Nov 21 15:08:49 PST 2011
-=======
 #Thu Jan 12 16:30:20 PST 2012
->>>>>>> 3f3b31ad
 project.organization=net.lag
 project.name=kestrel
 sbt.version=0.7.4
