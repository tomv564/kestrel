import com.twitter.conversions.storage._
import com.twitter.conversions.time._
import com.twitter.logging.config._
import com.twitter.ostrich.admin.config._
import net.lag.kestrel.config._

new KestrelConfig {
  listenAddress = "0.0.0.0"
  memcacheListenPort = 22133
  textListenPort = 2222
  thriftListenPort = 2229

  queuePath = "/var/spool/kestrel"

  clientTimeout = 30.seconds

  expirationTimerFrequency = 1.second

  maxOpenTransactions = 100

  // default queue settings:
  default.defaultJournalSize = 16.megabytes
  default.maxMemorySize = 128.megabytes
  default.maxJournalSize = 1.gigabyte

  admin.httpPort = 2223

<<<<<<< HEAD
  admin.statsNodes = new StatsConfig {
    reporters = new TimeSeriesCollectorConfig
  }

=======
>>>>>>> 5e3ff488
  queues = new QueueBuilder {
    // keep items for no longer than a half hour, and don't accept any more if
    // the queue reaches 1.5M items.
    name = "weather_updates"
    maxAge = 1800.seconds
    maxItems = 1500000
  } :: new QueueBuilder {
    // don't keep a journal file for this queue. when kestrel exits, any
    // remaining contents will be lost.
    name = "transient_events"
    keepJournal = false
  } :: new QueueBuilder {
    name = "jobs_pending"
    expireToQueue = "jobs_ready"
    maxAge = 30.seconds
  } :: new QueueBuilder {
    name = "jobs_ready"
    syncJournal = 0.seconds
  } :: new QueueBuilder {
    name = "spam"
  } :: new QueueBuilder {
    name = "spam0"
  } :: new QueueBuilder {
    name = "hello"
    fanoutOnly = true
  } :: new QueueBuilder {
    name = "small"
    maxSize = 128.megabytes
    maxMemorySize = 16.megabytes
    maxJournalSize = 128.megabytes
    discardOldWhenFull = true
  } :: new QueueBuilder {
    name = "slow"
    syncJournal = 10.milliseconds
  }

  loggers = new LoggerConfig {
    level = Level.INFO
    handlers = new FileHandlerConfig {
      filename = "/var/log/kestrel/kestrel.log"
      roll = Policy.Never
    }
  }
}<|MERGE_RESOLUTION|>--- conflicted
+++ resolved
@@ -25,13 +25,10 @@
 
   admin.httpPort = 2223
 
-<<<<<<< HEAD
   admin.statsNodes = new StatsConfig {
     reporters = new TimeSeriesCollectorConfig
   }
 
-=======
->>>>>>> 5e3ff488
   queues = new QueueBuilder {
     // keep items for no longer than a half hour, and don't accept any more if
     // the queue reaches 1.5M items.
