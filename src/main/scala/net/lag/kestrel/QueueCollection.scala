/*
 * Copyright 2009 Twitter, Inc.
 * Copyright 2009 Robey Pointer <robeypointer@gmail.com>
 *
 * Licensed under the Apache License, Version 2.0 (the "License"); you may
 * not use this file except in compliance with the License. You may obtain
 * a copy of the License at
 *
 *     http://www.apache.org/licenses/LICENSE-2.0
 *
 * Unless required by applicable law or agreed to in writing, software
 * distributed under the License is distributed on an "AS IS" BASIS,
 * WITHOUT WARRANTIES OR CONDITIONS OF ANY KIND, either express or implied.
 * See the License for the specific language governing permissions and
 * limitations under the License.
 */

package net.lag.kestrel

import java.io.File
import java.util.concurrent.{CountDownLatch, ScheduledExecutorService}
import scala.collection.mutable
import com.twitter.conversions.time._
import com.twitter.libkestrel._
import com.twitter.libkestrel.config._
import com.twitter.logging.Logger
import com.twitter.ostrich.stats.Stats
import com.twitter.util.{Duration, Future, Time, Timer}
import config._

class InaccessibleQueuePath extends Exception("Inaccessible queue path: Must be a directory and writable")

class QueueCollection(
  queueFolder: String,
  timer: Timer,
  journalSyncScheduler: ScheduledExecutorService,
  defaultQueueBuilder: QueueBuilder,
  queueBuilders: Seq[QueueBuilder]
) {
  private val log = Logger.get(getClass.getName)

  private val path = new File(queueFolder)

  if (! path.isDirectory) {
    path.mkdirs()
  }
  if (! path.isDirectory || ! path.canWrite) {
    throw new InaccessibleQueuePath
  }

  private[this] val queueBuilderMap = queueBuilders.map { b => (b.name.value, b) }.toMap
  private[this] val queues = new mutable.HashMap[String, JournaledQueue]
  private[this] val seenReaders = new ConcurrentHashMap[String, JournaledQueue#Reader]
  @volatile private var shuttingDown = false

  private def buildQueue(name: String, realName: String, path: String) = {
    if ((name contains ".") || (name contains "/") || (name contains "~")) {
      throw new Exception("Queue name contains illegal characters (one of: ~ . /).")
    }
    val builder = queueBuilderMap.getOrElse(name, defaultQueueBuilder)
    val config = builder().copy(name = name)
    log.info("Setting up queue %s: %s", realName, config)
<<<<<<< HEAD
    config.readersToStrings().foreach { s =>
      log.info("Queue %s reader %s", realName, s)
    }
    new JournaledQueue(config, new File(path), timer, journalSyncScheduler)
=======
    Stats.incr("queue_creates")
    new PersistentQueue(realName, path, config, timer, journalSyncScheduler, Some(this.apply))
>>>>>>> 6e7d56bf
  }

  // preload any queues
  def loadQueues() {
    Journal.getQueueNamesFromFolder(path) foreach { name =>
      val w = writer(name)
      w foreach { _.readers foreach { r => reader(r.fullname) } }
    }
  }

  def queueNames: List[String] = synchronized {
    queues.keys.toList
  }

  def currentItems = queues.values.foldLeft(0L) { _ + _.items }
  def currentBytes = queues.values.foldLeft(0L) { _ + _.bytes }
  def reservedMemoryRatio = {
    val maxBytes = queues.values.foldLeft(0L) { _ + _.readers.foldLeft(0L) { _ + _.readerConfig.maxMemorySize.inBytes } }
    maxBytes.toDouble / systemMaxHeapBytes.toDouble
  }
  lazy val systemMaxHeapBytes = Runtime.getRuntime.maxMemory

  /**
   * Get a named queue, creating it if necessary.
   */
  def writer(name: String): Option[JournaledQueue] = synchronized {
    if (shuttingDown) {
      None
    } else {
      Some(queues.get(name) getOrElse {
        // only happens when creating a queue for the first time.
        val q = buildQueue(name, name, path.getPath)
        Stats.addGauge("q/" + name + "/journal_size")(q.journalBytes)
        queues(name) = q
        q
      })
    }
  }

  def reader(name: String): Option[JournaledQueue#Reader] = {
    val (writerName, readerName) = if (name contains '+') {
      val names = name.split("\\+", 2)
      (names(0), names(1))
    } else {
      (name, "")
    }
    val rv = writer(writerName).map { _.reader(readerName) }
    rv foreach { reader =>
      if (seenReaders.putIfAbsent(reader.fullname, reader) eq null) {
        val prefix = "q/" + reader.fullname + "/"
        Stats.makeCounter(prefix + "total_items", reader.putCount)
        Stats.makeCounter(prefix + "expired_items", reader.expiredCount)
        Stats.makeCounter(prefix + "discarded", reader.discardedCount)
        Stats.addGauge(prefix + "items")(reader.items)
        Stats.addGauge(prefix + "bytes")(reader.bytes)
        Stats.addGauge(prefix + "mem_items")(reader.memoryItems)
        Stats.addGauge(prefix + "mem_bytes")(reader.memoryBytes)
        Stats.addGauge(prefix + "age_msec")(reader.age.inMilliseconds)
        Stats.addGauge(prefix + "open_transactions")(reader.openItems)
        Stats.addGauge(prefix + "waiters")(reader.waiterCount)
      }
    }
    rv
  }

  // Remove various stats related to the queue
  def removeStats(name: String) {
    val prefix = "q/" + name + "/"
    Stats.removeCounter(prefix + "total_items")
    Stats.removeCounter(prefix + "expired_items")
    Stats.removeCounter(prefix + "discarded")
    Stats.clearGauge(prefix + "items")
    Stats.clearGauge(prefix + "bytes")
    Stats.clearGauge(prefix + "journal_size")
    Stats.clearGauge(prefix + "mem_items")
    Stats.clearGauge(prefix + "mem_bytes")
    Stats.clearGauge(prefix + "age_msec")
    Stats.clearGauge(prefix + "waiters")
    Stats.clearGauge(prefix + "open_transactions")
    Stats.removeMetric(prefix + "set_latency_usec")
    Stats.removeMetric(prefix + "delivery_latency_msec")
    Stats.removeMetric(prefix + "get_timeout_msec")
  }

  /**
   * Add an item to a named queue. Will not return until the item has been synchronously added
   * and written to the queue journal file.
   *
   * @return true if the item was added; false if the server is shutting down
   */
  def add(key: String, data: Array[Byte], expiry: Option[Time], addTime: Time): Boolean = {
    writer(key) flatMap { q =>
      q.put(data, addTime, expiry) map { future =>
        future map { _ => Stats.incr("total_items") }
        true
      }
    } getOrElse(false)
  }

  def add(key: String, item: Array[Byte]): Boolean = add(key, item, None, Time.now)
  def add(key: String, item: Array[Byte], expiry: Option[Time]): Boolean = add(key, item, expiry, Time.now)

  /**
   * Retrieve an item from a queue and pass it to a continuation. If no item is available within
   * the requested time, or the server is shutting down, None is passed.
   */
  def remove(key: String, deadline: Option[Time] = None, transaction: Boolean = false, peek: Boolean = false): Future[Option[QueueItem]] = {
    reader(key) match {
      case None =>
        Future.value(None)
      case Some(q) =>
        val future = if (peek) {
          q.peek(deadline)
        } else {
          q.get(deadline)
        }
        future.map { itemOption =>
          itemOption match {
            case None => {
              Stats.incr("get_misses")
            }
            case Some(item) => {
              Stats.incr("get_hits")
              if (!transaction && !peek) q.commit(item.id)
            }
          }
          itemOption
        }
    }
  }

  def unremove(key: String, xid: Long) {
    reader(key) map { q => q.unget(xid) }
  }

  def confirmRemove(key: String, xid: Long) {
    reader(key) map { q => q.commit(xid) }
  }

  def flush(key: String) {
    reader(key) map { q => q.flush()() }
  }

  def delete(name: String): Unit = synchronized {
    if (!shuttingDown) {
<<<<<<< HEAD
      queues.get(name) foreach { q =>
        q.erase()
        queues -= name
        removeStats(name)
=======
      queues.get(name) map { q =>
        q.close()
        q.destroyJournal()
        q.removeStats()
        queues.remove(name)
        Stats.incr("queue_deletes")
>>>>>>> 6e7d56bf
      }
      if (name contains '+') {
        reader(name) foreach { n => removeStats(n.fullname) }
        val (writerName, readerName) = {
          val names = name.split("\\+", 2)
          (names(0), names(1))
        }
        queues(writerName).dropReader(readerName)
      }
    }
  }

  def flushExpired(name: String) {
    if (!shuttingDown) {
      writer(name) foreach { _.discardExpired() }
    }
  }

  def flushAllExpired() {
    queueNames foreach { queueName => flushExpired(queueName) }
  }

  def stats(key: String): Array[(String, String)] = reader(key) match {
    case None => Array[(String, String)]()
    case Some(q) => {
      Array(
        ("items", (q.items - q.openItems).toString),
        ("bytes", (q.bytes - q.openBytes).toString),
        ("total_items", q.putCount.toString),
        ("logsize", q.writer.journalBytes.toString),
        ("expired_items", q.expiredCount.toString),
        ("mem_items", (q.memoryItems - q.openItems).toString),
        ("mem_bytes", (q.memoryBytes - q.openBytes).toString),
        ("age", q.age.inMilliseconds.toString),
        ("discarded", q.discardedCount.toString),
        ("waiters", q.waiterCount.toString),
        ("open_transactions", q.openItems.toString)
      )
    }
  }

  def debugLog(queueName: String) {
    reader(queueName) foreach { reader =>
      log.info("%s: items=%d bytes=%d mem_items=%d mem_bytes=%d age=%s waiters=%d journal_size=%d",
        queueName,
        reader.items, reader.bytes, reader.memoryItems, reader.memoryBytes, reader.age,
        reader.waiterCount, reader.writer.journalBytes)
    }
  }

  /**
   * Shutdown this queue collection. Any future queue requests will fail.
   */
  def shutdown(): Unit = synchronized {
    if (shuttingDown) {
      return
    }
    shuttingDown = true
    for ((name, q) <- queues) {
      // synchronous, so the journals are all officially closed before we return.
      q.close
    }
    queues.clear
  }
}<|MERGE_RESOLUTION|>--- conflicted
+++ resolved
@@ -60,15 +60,11 @@
     val builder = queueBuilderMap.getOrElse(name, defaultQueueBuilder)
     val config = builder().copy(name = name)
     log.info("Setting up queue %s: %s", realName, config)
-<<<<<<< HEAD
+    Stats.incr("queue_creates")
     config.readersToStrings().foreach { s =>
       log.info("Queue %s reader %s", realName, s)
     }
     new JournaledQueue(config, new File(path), timer, journalSyncScheduler)
-=======
-    Stats.incr("queue_creates")
-    new PersistentQueue(realName, path, config, timer, journalSyncScheduler, Some(this.apply))
->>>>>>> 6e7d56bf
   }
 
   // preload any queues
@@ -122,6 +118,7 @@
         Stats.makeCounter(prefix + "total_items", reader.putCount)
         Stats.makeCounter(prefix + "expired_items", reader.expiredCount)
         Stats.makeCounter(prefix + "discarded", reader.discardedCount)
+        Stats.makeCounter(prefix + "total_flushes", reader.totalFlushes)
         Stats.addGauge(prefix + "items")(reader.items)
         Stats.addGauge(prefix + "bytes")(reader.bytes)
         Stats.addGauge(prefix + "mem_items")(reader.memoryItems)
@@ -140,6 +137,7 @@
     Stats.removeCounter(prefix + "total_items")
     Stats.removeCounter(prefix + "expired_items")
     Stats.removeCounter(prefix + "discarded")
+    Stats.removeCounter(prefix + "total_flushes")
     Stats.clearGauge(prefix + "items")
     Stats.clearGauge(prefix + "bytes")
     Stats.clearGauge(prefix + "journal_size")
@@ -214,19 +212,11 @@
 
   def delete(name: String): Unit = synchronized {
     if (!shuttingDown) {
-<<<<<<< HEAD
       queues.get(name) foreach { q =>
         q.erase()
         queues -= name
         removeStats(name)
-=======
-      queues.get(name) map { q =>
-        q.close()
-        q.destroyJournal()
-        q.removeStats()
-        queues.remove(name)
         Stats.incr("queue_deletes")
->>>>>>> 6e7d56bf
       }
       if (name contains '+') {
         reader(name) foreach { n => removeStats(n.fullname) }
@@ -263,7 +253,8 @@
         ("age", q.age.inMilliseconds.toString),
         ("discarded", q.discardedCount.toString),
         ("waiters", q.waiterCount.toString),
-        ("open_transactions", q.openItems.toString)
+        ("open_transactions", q.openItems.toString),
+        ("total_flushes", q.totalFlushes.toString)
       )
     }
   }
