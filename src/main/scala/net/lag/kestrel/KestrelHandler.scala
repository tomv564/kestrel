/*
 * Copyright 2009 Twitter, Inc.
 * Copyright 2009 Robey Pointer <robeypointer@gmail.com>
 *
 * Licensed under the Apache License, Version 2.0 (the "License"); you may
 * not use this file except in compliance with the License. You may obtain
 * a copy of the License at
 *
 *     http://www.apache.org/licenses/LICENSE-2.0
 *
 * Unless required by applicable law or agreed to in writing, software
 * distributed under the License is distributed on an "AS IS" BASIS,
 * WITHOUT WARRANTIES OR CONDITIONS OF ANY KIND, either express or implied.
 * See the License for the specific language governing permissions and
 * limitations under the License.
 */

package net.lag.kestrel

import com.twitter.conversions.time._
import com.twitter.libkestrel._
import com.twitter.logging.Logger
import com.twitter.ostrich.admin.{BackgroundProcess, ServiceTracker}
import com.twitter.ostrich.stats.Stats
import com.twitter.util._
import java.util.concurrent.atomic.AtomicBoolean
import scala.collection.mutable
import scala.collection.Set

class TooManyOpenReadsException extends Exception("Too many open reads.")
object TooManyOpenReadsException extends TooManyOpenReadsException

<<<<<<< HEAD
/**
 * Common implementations of kestrel commands that don't depend on which protocol you're using.
 */
class KestrelHandler(
  val queues: QueueCollection,
  val maxOpenReads: Int,
  clientDescription: => String,
  sessionId: Int
) {
  private val log = Logger.get(getClass.getName)

  val finished = new AtomicBoolean(false)
  @volatile var waitingFor: Option[Future[Option[QueueItem]]] = None
=======
trait SimplePendingReads {
  def queues: QueueCollection
  protected def log: Logger
  def sessionId: Int
  def clientDescription: () => String
>>>>>>> fdabf387

  object pendingReads {
    private val reads = new mutable.HashMap[String, ItemIdList] {
      override def default(key: String) = {
        val rv = new ItemIdList()
        this(key) = rv
        rv
      }
    }

<<<<<<< HEAD
    def pop(name: String): Option[Long] = synchronized { reads(name).pop() }
    def popN(name: String, count: Int): Seq[Long] = synchronized { reads(name).pop(count) }
    def add(name: String, xid: Long) = synchronized { reads(name) add xid }
    def size(name: String): Int = synchronized { reads(name).size }
    def popAll(name: String): Seq[Long] = synchronized { reads(name).popAll() }
    def peek(name: String): Seq[Long] = synchronized { reads(name).toSeq }
    def remove(name: String, ids: Set[Long]): Set[Long] = synchronized { reads(name).remove(ids) }
=======
    def pop(name: String): Option[Int] = synchronized { reads(name).pop() }
    def popN(name: String, count: Int): Seq[Int] = synchronized { reads(name).pop(count) }
    def add(name: String, xid: Int) = synchronized { reads(name) add xid }
    def size(name: String): Int = synchronized { reads(name).size }
    def popAll(name: String): Seq[Int] = synchronized { reads(name).popAll() }
    def peek(name: String): Seq[Int] = synchronized { reads(name).peek() }
    def remove(name: String, ids: Set[Int]): Set[Int] = synchronized { reads(name).remove(ids) }
>>>>>>> fdabf387

    def cancelAll(): Int = {
      var count = 0
      synchronized {
        val current = reads.clone()
        reads.clear()
        current
      }.foreach { case (name, xids) =>
        val ids = xids.popAll()
        count += ids.size
        ids.foreach { id => queues.unremove(name, id) }
      }
      count
    }
  }

<<<<<<< HEAD
  Kestrel.sessions.incrementAndGet()
  Stats.incr("total_connections")

  // called exactly once by finagle when the session ends.
  def finish() {
    abortAnyOpenRead()
    waitingFor.foreach { w =>
      w.cancel()
      Stats.incr("cmd_get_timeout_dropped")
    }
    log.debug("End of session %d", sessionId)
    Kestrel.sessions.decrementAndGet()
  }

  def flushAllQueues() {
    queues.queueNames.foreach { qName => queues.flush(qName) }
  }

=======
>>>>>>> fdabf387
  // returns true if a read was actually aborted.
  def abortRead(key: String): Boolean = {
    pendingReads.pop(key) match {
      case None =>
        log.warning("Attempt to abort a non-existent read on '%s' (sid %d, %s)",
                    key, sessionId, clientDescription)
        false
      case Some(xid) =>
        log.debug("abort -> q=%s %d", key, xid)
        queues.unremove(key, xid)
        true
    }
  }

  // returns true if a read was actually closed.
  def closeRead(key: String): Boolean = {
    pendingReads.pop(key) match {
      case None =>
        false
      case Some(xid) =>
        log.debug("confirm -> q=%s", key)
        queues.confirmRemove(key, xid)
        true
    }
  }

  def closeReads(key: String, count: Int): Boolean = {
    val xids = pendingReads.popN(key, count)
    xids.foreach { xid => queues.confirmRemove(key, xid) }
    xids.size > 0
<<<<<<< HEAD
  }

  def closeReads(key: String, xids: Set[Long]): Int = {
    val real = pendingReads.remove(key, xids)
    real.foreach { xid => queues.confirmRemove(key, xid) }
    real.size
  }

  def abortReads(key: String, xids: Set[Long]): Int = {
    val real = pendingReads.remove(key, xids)
    real.foreach { xid => queues.unremove(key, xid) }
    real.size
  }

=======
  }

>>>>>>> fdabf387
  def closeAllReads(key: String): Int = {
    val xids = pendingReads.popAll(key)
    xids.foreach { xid => queues.confirmRemove(key, xid) }
    xids.size
  }

<<<<<<< HEAD
  // will do a continuous fetch on a queue until time runs out or read buffer is full.
  final def monitorUntil(key: String, timeLimit: Option[Time], maxItems: Int, opening: Boolean)(f: Option[QueueItem] => Unit) {
    log.debug("monitor -> q=%s t=%s max=%d open=%s", key, timeLimit, maxItems, opening)
    if (maxItems == 0 || (timeLimit.isDefined && timeLimit.get <= Time.now) || pendingReads.size(key) >= maxOpenReads) {
      log.debug("monitor <- max=%s timeLimit=%s opened=%s", maxItems, timeLimit, pendingReads.size(key))
      f(None)
    } else {
      queues.remove(key, timeLimit, opening, false) onSuccess {
=======
  def countPendingReads(key: String) = pendingReads.size(key)
  def addPendingRead(key: String, xid: Int): Option[Long] = {
    pendingReads.add(key, xid)
    None
  }
  def cancelAllPendingReads() = pendingReads.cancelAll()
}

/**
 * Common implementations of kestrel commands that don't depend on which protocol you're using.
 */
abstract class KestrelHandler(
  val queues: QueueCollection,
  val maxOpenReads: Int,
  val clientDescription: () => String,
  val sessionId: Int
) {
  protected val log = Logger.get(getClass.getName)

  val finished = new AtomicBoolean(false)
  @volatile var waitingFor: Option[Future[Option[QItem]]] = None

  Kestrel.sessions.incrementAndGet()
  Stats.incr("total_connections")

  // called exactly once by finagle when the session ends.
  def finish() {
    abortAnyOpenRead()
    waitingFor.foreach { w =>
      w.cancel()
      Stats.incr("cmd_get_timeout_dropped")
    }
    log.debug("End of session %d", sessionId)
    Kestrel.sessions.decrementAndGet()
  }

  def flushAllQueues() {
    queues.queueNames.foreach { qName => queues.flush(qName) }
  }

  protected def countPendingReads(key: String): Int
  protected def addPendingRead(key: String, xid: Int): Option[Long]
  protected def cancelAllPendingReads(): Int

  // will do a continuous fetch on a queue until time runs out or read buffer is full.
  final def monitorUntil(key: String, timeLimit: Option[Time], maxItems: Int, opening: Boolean)(f: (Option[QItem], Option[Long]) => Unit) {
    log.debug("monitor -> q=%s t=%s max=%d open=%s", key, timeLimit, maxItems, opening)
    if (maxItems == 0 || (timeLimit.isDefined && timeLimit.get <= Time.now) || countPendingReads(key) >= maxOpenReads) {
      f(None, None)
    } else {
      queues.remove(key, timeLimit, opening, false).onSuccess {
>>>>>>> fdabf387
        case None =>
          f(None, None)
        case x @ Some(item) =>
<<<<<<< HEAD
          if (opening) pendingReads.add(key, item.id)
          f(x)
=======
          val xidContext = if (opening) addPendingRead(key, item.xid) else None
          f(x, xidContext)
>>>>>>> fdabf387
          monitorUntil(key, timeLimit, maxItems - 1, opening)(f)
      }
    }
  }

<<<<<<< HEAD
  def getItem(key: String, timeout: Option[Time], opening: Boolean, peeking: Boolean): Future[Option[QueueItem]] = {
    if (opening && pendingReads.size(key) >= maxOpenReads) {
=======
  def getItem(key: String, timeout: Option[Time], opening: Boolean, peeking: Boolean): Future[Option[QItem]] = {
    if (opening && countPendingReads(key) >= maxOpenReads) {
>>>>>>> fdabf387
      log.warning("Attempt to open too many reads on '%s' (sid %d, %s)", key, sessionId,
                  clientDescription)
      throw TooManyOpenReadsException
    }

    log.debug("get -> q=%s t=%s open=%s peek=%s", key, timeout, opening, peeking)
    if (peeking) {
      Stats.incr("cmd_peek")
    } else {
      Stats.incr("cmd_get")
    }
    val startTime = Time.now
    val future = queues.remove(key, timeout, opening, peeking)
    waitingFor = Some(future)
    future.map { itemOption =>
      waitingFor = None
      itemOption.foreach { item =>
        log.debug("get <- %s", item)
<<<<<<< HEAD
        if (opening) pendingReads.add(key, item.id)
=======
        if (opening) addPendingRead(key, item.xid)
>>>>>>> fdabf387
      }
      itemOption
    }
    future.onCancellation {
      // if the connection is closed, pre-emptively return un-acked items.
      abortAnyOpenRead()
    }
    future
  }

  def abortAnyOpenRead() {
<<<<<<< HEAD
    Stats.incr("cmd_get_open_dropped", pendingReads.cancelAll())
=======
    Stats.incr("cmd_get_open_dropped", cancelAllPendingReads())
>>>>>>> fdabf387
  }

  def setItem(key: String, flags: Int, expiry: Option[Time], data: Array[Byte]) = {
    log.debug("set -> q=%s flags=%d expiry=%s size=%d", key, flags, expiry, data.length)
    Stats.incr("cmd_set")
    val (rv, nsec) = Duration.inNanoseconds {
      queues.add(key, data, expiry, Time.now)
    }
    Stats.addMetric("set_latency_usec", nsec.inMicroseconds.toInt)
    Stats.addMetric("q/" + key + "/set_latency_usec", nsec.inMicroseconds.toInt)
    rv
  }

  def flush(key: String) {
    log.debug("flush -> q=%s", key)
    queues.flush(key)
  }

  def delete(key: String) {
    log.debug("delete -> q=%s", key)
    queues.delete(key)
  }

  def flushExpired(key: String) = {
    log.debug("flush_expired -> q=%s", key)
    queues.flushExpired(key)
  }

  def shutdown() {
    BackgroundProcess {
      Thread.sleep(100)
      ServiceTracker.shutdown()
    }
  }
}<|MERGE_RESOLUTION|>--- conflicted
+++ resolved
@@ -30,27 +30,11 @@
 class TooManyOpenReadsException extends Exception("Too many open reads.")
 object TooManyOpenReadsException extends TooManyOpenReadsException
 
-<<<<<<< HEAD
-/**
- * Common implementations of kestrel commands that don't depend on which protocol you're using.
- */
-class KestrelHandler(
-  val queues: QueueCollection,
-  val maxOpenReads: Int,
-  clientDescription: => String,
-  sessionId: Int
-) {
-  private val log = Logger.get(getClass.getName)
-
-  val finished = new AtomicBoolean(false)
-  @volatile var waitingFor: Option[Future[Option[QueueItem]]] = None
-=======
 trait SimplePendingReads {
   def queues: QueueCollection
   protected def log: Logger
   def sessionId: Int
   def clientDescription: () => String
->>>>>>> fdabf387
 
   object pendingReads {
     private val reads = new mutable.HashMap[String, ItemIdList] {
@@ -61,7 +45,6 @@
       }
     }
 
-<<<<<<< HEAD
     def pop(name: String): Option[Long] = synchronized { reads(name).pop() }
     def popN(name: String, count: Int): Seq[Long] = synchronized { reads(name).pop(count) }
     def add(name: String, xid: Long) = synchronized { reads(name) add xid }
@@ -69,15 +52,6 @@
     def popAll(name: String): Seq[Long] = synchronized { reads(name).popAll() }
     def peek(name: String): Seq[Long] = synchronized { reads(name).toSeq }
     def remove(name: String, ids: Set[Long]): Set[Long] = synchronized { reads(name).remove(ids) }
-=======
-    def pop(name: String): Option[Int] = synchronized { reads(name).pop() }
-    def popN(name: String, count: Int): Seq[Int] = synchronized { reads(name).pop(count) }
-    def add(name: String, xid: Int) = synchronized { reads(name) add xid }
-    def size(name: String): Int = synchronized { reads(name).size }
-    def popAll(name: String): Seq[Int] = synchronized { reads(name).popAll() }
-    def peek(name: String): Seq[Int] = synchronized { reads(name).peek() }
-    def remove(name: String, ids: Set[Int]): Set[Int] = synchronized { reads(name).remove(ids) }
->>>>>>> fdabf387
 
     def cancelAll(): Int = {
       var count = 0
@@ -94,27 +68,6 @@
     }
   }
 
-<<<<<<< HEAD
-  Kestrel.sessions.incrementAndGet()
-  Stats.incr("total_connections")
-
-  // called exactly once by finagle when the session ends.
-  def finish() {
-    abortAnyOpenRead()
-    waitingFor.foreach { w =>
-      w.cancel()
-      Stats.incr("cmd_get_timeout_dropped")
-    }
-    log.debug("End of session %d", sessionId)
-    Kestrel.sessions.decrementAndGet()
-  }
-
-  def flushAllQueues() {
-    queues.queueNames.foreach { qName => queues.flush(qName) }
-  }
-
-=======
->>>>>>> fdabf387
   // returns true if a read was actually aborted.
   def abortRead(key: String): Boolean = {
     pendingReads.pop(key) match {
@@ -145,7 +98,6 @@
     val xids = pendingReads.popN(key, count)
     xids.foreach { xid => queues.confirmRemove(key, xid) }
     xids.size > 0
-<<<<<<< HEAD
   }
 
   def closeReads(key: String, xids: Set[Long]): Int = {
@@ -160,31 +112,19 @@
     real.size
   }
 
-=======
-  }
-
->>>>>>> fdabf387
   def closeAllReads(key: String): Int = {
     val xids = pendingReads.popAll(key)
     xids.foreach { xid => queues.confirmRemove(key, xid) }
     xids.size
   }
 
-<<<<<<< HEAD
-  // will do a continuous fetch on a queue until time runs out or read buffer is full.
-  final def monitorUntil(key: String, timeLimit: Option[Time], maxItems: Int, opening: Boolean)(f: Option[QueueItem] => Unit) {
-    log.debug("monitor -> q=%s t=%s max=%d open=%s", key, timeLimit, maxItems, opening)
-    if (maxItems == 0 || (timeLimit.isDefined && timeLimit.get <= Time.now) || pendingReads.size(key) >= maxOpenReads) {
-      log.debug("monitor <- max=%s timeLimit=%s opened=%s", maxItems, timeLimit, pendingReads.size(key))
-      f(None)
-    } else {
-      queues.remove(key, timeLimit, opening, false) onSuccess {
-=======
   def countPendingReads(key: String) = pendingReads.size(key)
-  def addPendingRead(key: String, xid: Int): Option[Long] = {
+
+  def addPendingRead(key: String, xid: Long): Option[Long] = {
     pendingReads.add(key, xid)
     None
   }
+
   def cancelAllPendingReads() = pendingReads.cancelAll()
 }
 
@@ -200,7 +140,7 @@
   protected val log = Logger.get(getClass.getName)
 
   val finished = new AtomicBoolean(false)
-  @volatile var waitingFor: Option[Future[Option[QItem]]] = None
+  @volatile var waitingFor: Option[Future[Option[QueueItem]]] = None
 
   Kestrel.sessions.incrementAndGet()
   Stats.incr("total_connections")
@@ -221,39 +161,29 @@
   }
 
   protected def countPendingReads(key: String): Int
-  protected def addPendingRead(key: String, xid: Int): Option[Long]
+  protected def addPendingRead(key: String, xid: Long): Option[Long]
   protected def cancelAllPendingReads(): Int
 
   // will do a continuous fetch on a queue until time runs out or read buffer is full.
-  final def monitorUntil(key: String, timeLimit: Option[Time], maxItems: Int, opening: Boolean)(f: (Option[QItem], Option[Long]) => Unit) {
+  final def monitorUntil(key: String, timeLimit: Option[Time], maxItems: Int, opening: Boolean)(f: (Option[QueueItem], Option[Long]) => Unit) {
     log.debug("monitor -> q=%s t=%s max=%d open=%s", key, timeLimit, maxItems, opening)
     if (maxItems == 0 || (timeLimit.isDefined && timeLimit.get <= Time.now) || countPendingReads(key) >= maxOpenReads) {
+      log.debug("monitor <- max=%s timeLimit=%s opened=%s", maxItems, timeLimit, countPendingReads(key))
       f(None, None)
     } else {
-      queues.remove(key, timeLimit, opening, false).onSuccess {
->>>>>>> fdabf387
+      queues.remove(key, timeLimit, opening, false) onSuccess {
         case None =>
           f(None, None)
         case x @ Some(item) =>
-<<<<<<< HEAD
-          if (opening) pendingReads.add(key, item.id)
-          f(x)
-=======
-          val xidContext = if (opening) addPendingRead(key, item.xid) else None
+          val xidContext = if (opening) addPendingRead(key, item.id) else None
           f(x, xidContext)
->>>>>>> fdabf387
           monitorUntil(key, timeLimit, maxItems - 1, opening)(f)
       }
     }
   }
 
-<<<<<<< HEAD
   def getItem(key: String, timeout: Option[Time], opening: Boolean, peeking: Boolean): Future[Option[QueueItem]] = {
-    if (opening && pendingReads.size(key) >= maxOpenReads) {
-=======
-  def getItem(key: String, timeout: Option[Time], opening: Boolean, peeking: Boolean): Future[Option[QItem]] = {
     if (opening && countPendingReads(key) >= maxOpenReads) {
->>>>>>> fdabf387
       log.warning("Attempt to open too many reads on '%s' (sid %d, %s)", key, sessionId,
                   clientDescription)
       throw TooManyOpenReadsException
@@ -272,11 +202,7 @@
       waitingFor = None
       itemOption.foreach { item =>
         log.debug("get <- %s", item)
-<<<<<<< HEAD
-        if (opening) pendingReads.add(key, item.id)
-=======
-        if (opening) addPendingRead(key, item.xid)
->>>>>>> fdabf387
+        if (opening) addPendingRead(key, item.id)
       }
       itemOption
     }
@@ -288,11 +214,7 @@
   }
 
   def abortAnyOpenRead() {
-<<<<<<< HEAD
-    Stats.incr("cmd_get_open_dropped", pendingReads.cancelAll())
-=======
     Stats.incr("cmd_get_open_dropped", cancelAllPendingReads())
->>>>>>> fdabf387
   }
 
   def setItem(key: String, flags: Int, expiry: Option[Time], data: Array[Byte]) = {
