/*
 * Copyright 2009 Twitter, Inc.
 * Copyright 2009 Robey Pointer <robeypointer@gmail.com>
 *
 * Licensed under the Apache License, Version 2.0 (the "License"); you may
 * not use this file except in compliance with the License. You may obtain
 * a copy of the License at
 *
 *     http://www.apache.org/licenses/LICENSE-2.0
 *
 * Unless required by applicable law or agreed to in writing, software
 * distributed under the License is distributed on an "AS IS" BASIS,
 * WITHOUT WARRANTIES OR CONDITIONS OF ANY KIND, either express or implied.
 * See the License for the specific language governing permissions and
 * limitations under the License.
 */

package net.lag.kestrel
package config

import com.twitter.conversions.storage._
import com.twitter.conversions.time._
import com.twitter.libkestrel.{ConcurrentBlockingQueue, QueueItem}
import com.twitter.libkestrel.config._
import com.twitter.logging.Logger
import com.twitter.logging.config._
import com.twitter.ostrich.admin.{RuntimeEnvironment, ServiceTracker}
import com.twitter.ostrich.admin.config._
import com.twitter.ostrich.stats.Stats
import com.twitter.util.{Config, Duration, StorageUnit, Time}
import java.io.File

class QueueBuilder extends Config[JournaledQueueConfig] {
  /**
   * Name of the queue being configured.
   */
  var name = required[String]

  /**
   * Set a hard limit on the number of bytes a single queued item can contain.
   * An add request for an item larger than this will be rejected.
   */
  var maxItemSize: StorageUnit = Long.MaxValue.bytes

  /**
   * If false, don't keep a journal file for this queue. When kestrel exits, any remaining contents
   * in the queue will be lost.
   */
  var journaled: Boolean = true

  /**
   * Maximum size of an individual journal file before libkestrel moves to a new file. In the
   * (normal) state where a queue is usually empty, this is the amount of disk space a queue
   * should consume before moving to a new file and erasing the old one.
   */
  var journalSize: StorageUnit = 16.megabytes

  /**
   * How often to sync the journal file. To sync after every write, set this to `0.milliseconds`.
   * To never sync, set it to `Duration.MaxValue`. Syncing the journal will reduce the maximum
   * throughput of the server in exchange for a lower chance of losing data.
   */
  var syncJournal: Duration = Duration.MaxValue

  /**
   * Optionally move "retired" journal files to this folder. Normally, once a journal file only
   * refers to items that have all been removed, it's erased.
   */
  var saveArchivedJournals: Option[File] = None

  /**
   * How often to check this queue for expired items and proactively remove them. This prevents
   * rarely-used queues from filling up with expired items.
   */
  var checkpointTimer: Duration = 1.second

  /**
   * Builder to use for readers of this queue that aren't named in readerBuilders.
   */
  val defaultReader: QueueReaderBuilder = new QueueReaderBuilder()

  /**
   * Builders to use for specific readers of this queue.
   */
  var readers: Map[String, QueueReaderBuilder] = Map()

  def apply() = {
    validate()
    JournaledQueueConfig(
      name = name.value,
      maxItemSize = maxItemSize,
      journaled = journaled,
      journalSize = journalSize,
      syncJournal = syncJournal,
      saveArchivedJournals = saveArchivedJournals,
      checkpointTimer = checkpointTimer,
      readerConfigs = readers.map { case (k, v) => (k, v()) }.toMap,
      defaultReaderConfig = defaultReader()
    )
  }
}

class QueueReaderBuilder extends Config[JournaledQueueReaderConfig] {
  /**
   * Set a hard limit on the number of items this queue can hold. When the queue is full,
   * `discardOldWhenFull` dictates the behavior when a client attempts to add another item.
   */
  var maxItems: Int = Int.MaxValue

  /**
   * Set a hard limit on the number of bytes (of data in queued items) this queue can hold.
   * When the queue is full, discardOldWhenFull dictates the behavior when a client attempts
   * to add another item.
   */
  var maxSize: StorageUnit = Long.MaxValue.bytes

  /**
   * Keep only this much of the queue in memory. The journal will be used to store backlogged
   * items, and they'll be read back into memory as the queue is drained. This setting is a release
   * valve to keep a backed-up queue from consuming all memory.
   */
  var maxMemorySize: StorageUnit = 128.megabytes

  /**
   * Expiration time for items on this queue. Any item that has been sitting on the queue longer
   * than this duration will be discarded. Clients may also attach an expiration time when adding
   * items to a queue, but if the expiration time is longer than `maxAge`, `max_Age` will be
   * used instead.
   */
  var maxAge: Option[Duration] = None

  /**
   * If this is false, when a queue is full, clients attempting to add another item will get an
   * error. No new items will be accepted. If this is true, old items will be discarded to make
   * room for the new one. This settting has no effect unless at least one of `maxItems` or
   * `maxSize` is set.
   */
  var discardOldWhenFull: Boolean = false

  /**
   * Name of a queue to add expired items to. If set, expired items are added to the requested
   * queue as if by a `SET` command. This can be used to implement special processing for expired
   * items, or to implement a simple "delayed processing" queue.
   */
  var expireToQueue: Option[String] = None

  /**
   * Maximum number of expired items to move into the `expireToQueue` at once.
   */
  var maxExpireSweep: Int = Int.MaxValue

  /**
   * Expiration time for the queue itself.  If the queue is empty and older
   * than this value then we should delete it.
   */
  var maxQueueAge: Option[Duration] = None

  /**
   * Name of a queue to send an item to if a client fetches the item and aborts it. Normally an
   * aborted item is just given to another client to try, but if this is set, any aborted item is
   * moved to another queue.
   *
   * This can be used to send items to a temporary "holding queue" in case they are being aborted
   * due to some temporary failure. If the "holding queue" has a `maxAge` and `expireToQueue` set,
   * it will hold the item out of circulation for a while and then put the item back.
   *
   * This can also be used in combination with `puntManyErrorsToQueue`. Items with
   * `puntManyErrorCount` errors will be punted according to that rule, and others with smaller
   * error counts will follow this rule.
   */
  var puntErrorToQueue: Option[String] = None

  /**
   * Name of a queue to send "excessively erroring" items to. Each time an item is fetched but
   * aborted, that item's error count is incremented and it's given to the next client. If an item
   * is aborted `puntManyErrorCount` consecutive times, and `puntManyErrorsToQueue` is set, the
   * item will be moved to that queue.
   *
   * This can be used to take items out of circulation and put them in an error queue for later
   * investigation, in case the item is causing clients to crash. It can also be used to move items
   * aside for retry later, in case the items are being aborted due to some temporary failure.
   */
  var puntManyErrorsToQueue: Option[String] = None

  /**
   * Number of times an item can be aborted before it's sent to the `puntErrorsToQueue` queue (if
   * one is set).
   */
  var puntManyErrorsCount = 100

  private[this] def put(queueName: String)(item: QueueItem) {
    Kestrel.kestrel.queueCollection.writer(queueName).foreach {
      _.put(item.data, Time.now, None, item.errorCount)
    }
  }

  private[this] def moveManyErrors(queueName: String)(item: QueueItem): Boolean = {
    if (item.errorCount >= puntManyErrorsCount) {
      put(queueName)(item)
      true
    } else {
      puntErrorToQueue.map { moveError(_)(item) }.getOrElse(false)
    }
  }

  private[this] def moveError(queueName: String)(item: QueueItem): Boolean = {
    put(queueName)(item)
    true
  }


  def apply() = {
    JournaledQueueReaderConfig(
      maxItems = maxItems,
      maxSize = maxSize,
      maxMemorySize = maxMemorySize,
      maxAge = maxAge,
      maxQueueAge = maxQueueAge,
      fullPolicy = if (discardOldWhenFull) {
        ConcurrentBlockingQueue.FullPolicy.DropOldest
      } else {
        ConcurrentBlockingQueue.FullPolicy.RefusePuts
      },
      processExpiredItem = expireToQueue.map { put(_) _ }.getOrElse { _ => () },
      errorHandler = puntManyErrorsToQueue.map {
        moveManyErrors(_) _
      }.orElse {
        puntErrorToQueue.map { moveError(_) _ }
      }.getOrElse { _ => false },
      maxExpireSweep = maxExpireSweep,
      deliveryLatency = { (reader, timing) =>
        Stats.addMetric("delivery_latency_msec", timing.inMilliseconds.toInt)
        Stats.addMetric("q/" + reader.fullname + "/delivery_latency_msec", timing.inMilliseconds.toInt)
      },
      timeoutLatency = { (reader, timing) =>
        Stats.addMetric("get_timeout_msec", timing.inMilliseconds.toInt)
        Stats.addMetric("q/" + reader.fullname + "/get_timeout_msec", timing.inMilliseconds.toInt)
      }
    )
  }
}

trait KestrelConfig extends ServerConfig[Kestrel] {
  /**
   * Settings for a queue that isn't explicitly listed in `queues`.
   */
  val default: QueueBuilder = new QueueBuilder() { name = "" }

  /**
   * Specific per-queue config.
   */
  var queues: List[QueueBuilder] = Nil

  /**
   * Address to listen for client connections. By default, accept from any interface.
   */
  var listenAddress: String = "0.0.0.0"

  /**
   * Port for accepting memcache protocol connections. 22133 is the standard port.
   */
  var memcacheListenPort: Option[Int] = Some(22133)

  /**
   * Port for accepting text protocol connections.
   */
  var textListenPort: Option[Int] = Some(2222)

  /**
   * Port for accepting thrift protocol connections.
   */
  var thriftListenPort: Option[Int] = Some(2229)

  /**
   * Where queue journals should be stored. Each queue will have its own files in this folder.
   */
  var queuePath: String = "/tmp"

  /**
   * If you would like a timer to periodically sweep through queues and clean up expired items
   * (when they are at the head of a queue), set the timer's frequency here. This is only useful
   * for queues that are rarely (or never) polled, but may contain short-lived items.
   */
  var expirationTimerFrequency: Option[Duration] = None

  /**
   * An optional timeout for idle client connections. A client that hasn't sent a request in this
   * period of time will be disconnected.
   */
  var clientTimeout: Option[Duration] = None

  /**
   * Maximum # of transactions (incomplete GETs) each client can have open at one time.
   */
  var maxOpenTransactions: Int = 1

  /**
<<<<<<< HEAD
   * For debugging: Every second, log relevant stats about these named queues.
   */
  var debugLogQueues: List[String] = Nil

  def apply(runtime: RuntimeEnvironment) = {
    new Kestrel(
      default, queues, listenAddress, memcacheListenPort, textListenPort, thriftListenPort,
      queuePath, expirationTimerFrequency, clientTimeout, maxOpenTransactions, debugLogQueues
=======
   * An optional size for the backlog of connecting clients. This setting is applied to each listening port.
   */
  var connectionBacklog: Option[Int] = None

  def apply(runtime: RuntimeEnvironment) = {
    new Kestrel(
      default(), queues, listenAddress, memcacheListenPort, textListenPort, thriftListenPort,
      queuePath, expirationTimerFrequency, clientTimeout, maxOpenTransactions, connectionBacklog
>>>>>>> 9fb75d7d
    )
  }
}<|MERGE_RESOLUTION|>--- conflicted
+++ resolved
@@ -295,25 +295,20 @@
   var maxOpenTransactions: Int = 1
 
   /**
-<<<<<<< HEAD
    * For debugging: Every second, log relevant stats about these named queues.
    */
   var debugLogQueues: List[String] = Nil
+
+  /**
+   * An optional size for the backlog of connecting clients. This setting is applied to each listening port.
+   */
+  var connectionBacklog: Option[Int] = None
 
   def apply(runtime: RuntimeEnvironment) = {
     new Kestrel(
       default, queues, listenAddress, memcacheListenPort, textListenPort, thriftListenPort,
-      queuePath, expirationTimerFrequency, clientTimeout, maxOpenTransactions, debugLogQueues
-=======
-   * An optional size for the backlog of connecting clients. This setting is applied to each listening port.
-   */
-  var connectionBacklog: Option[Int] = None
-
-  def apply(runtime: RuntimeEnvironment) = {
-    new Kestrel(
-      default(), queues, listenAddress, memcacheListenPort, textListenPort, thriftListenPort,
-      queuePath, expirationTimerFrequency, clientTimeout, maxOpenTransactions, connectionBacklog
->>>>>>> 9fb75d7d
+      queuePath, expirationTimerFrequency, clientTimeout, maxOpenTransactions, debugLogQueues,
+      connectionBacklog
     )
   }
 }