/*
 * Copyright 2009 Twitter, Inc.
 * Copyright 2009 Robey Pointer <robeypointer@gmail.com>
 *
 * Licensed under the Apache License, Version 2.0 (the "License"); you may
 * not use this file except in compliance with the License. You may obtain
 * a copy of the License at
 *
 *     http://www.apache.org/licenses/LICENSE-2.0
 *
 * Unless required by applicable law or agreed to in writing, software
 * distributed under the License is distributed on an "AS IS" BASIS,
 * WITHOUT WARRANTIES OR CONDITIONS OF ANY KIND, either express or implied.
 * See the License for the specific language governing permissions and
 * limitations under the License.
 */

package net.lag.kestrel

import com.twitter.concurrent.NamedPoolThreadFactory
import com.twitter.conversions.time._
import com.twitter.finagle.{ClientConnection, Codec => FinagleCodec, Service => FinagleService}
import com.twitter.finagle.builder.{Server, ServerBuilder}
import com.twitter.finagle.stats.OstrichStatsReceiver
import com.twitter.finagle.thrift._
import com.twitter.finagle.util.{Timer => FinagleTimer}
import com.twitter.logging.Logger
import com.twitter.naggati.Codec
import com.twitter.naggati.codec.{MemcacheResponse, MemcacheRequest, MemcacheCodec}
import com.twitter.ostrich.admin.{PeriodicBackgroundProcess, RuntimeEnvironment, Service,
  ServiceTracker}
import com.twitter.ostrich.stats.Stats
import com.twitter.util.{Duration, Eval, Future, Time}
import java.net.InetSocketAddress
import java.util.concurrent._
import java.util.concurrent.atomic.AtomicInteger
import org.apache.thrift.protocol.TBinaryProtocol
import org.jboss.netty.util.{HashedWheelTimer, Timer => NettyTimer}
import scala.collection.{immutable, mutable}
import config._

class Kestrel(defaultQueueConfig: QueueConfig, builders: List[QueueBuilder],
              listenAddress: String, memcacheListenPort: Option[Int], textListenPort: Option[Int],
              thriftListenPort: Option[Int], queuePath: String,
              expirationTimerFrequency: Option[Duration], clientTimeout: Option[Duration],
              maxOpenTransactions: Int, connectionBacklog: Option[Int])
      extends Service {
  private val log = Logger.get(getClass.getName)

  var queueCollection: QueueCollection = null
  var timer: NettyTimer = null
  var journalSyncScheduler: ScheduledExecutorService = null
  var memcacheService: Option[Server] = None
  var textService: Option[Server] = None
  var thriftService: Option[Server] = None

  def thriftCodec = ThriftServerFramedCodec()

  private def finagledCodec[Req, Resp](codec: => Codec[Resp]) = {
    new FinagleCodec[Req, Resp] {
      def pipelineFactory = codec.pipelineFactory
    }
  }

  def startFinagleServer[Req, Resp](
    name: String,
    port: Int,
    finagleCodec: FinagleCodec[Req, Resp]
  )(factory: ClientConnection => FinagleService[Req, Resp]): Server = {
    val address = new InetSocketAddress(listenAddress, port)
    var builder = ServerBuilder()
      .codec(finagleCodec)
      .name(name)
      .reportTo(new OstrichStatsReceiver)
      .bindTo(address)
<<<<<<< HEAD
      .backlog(1024)

=======
    connectionBacklog.foreach { backlog => builder = builder.backlog(backlog) }
>>>>>>> dff97ca6
    clientTimeout.foreach { timeout => builder = builder.readTimeout(timeout) }
    // calling build() is equivalent to calling start() in finagle.
    builder.build(factory)
  }

  def startThriftServer(
    name: String,
    port: Int
  ): Server = {
    val address = new InetSocketAddress(listenAddress, port)
    var builder = ServerBuilder()
      .codec(thriftCodec)
      .name(name)
      .reportTo(new OstrichStatsReceiver)
      .bindTo(address)
    connectionBacklog.foreach { backlog => builder = builder.backlog(backlog) }
    clientTimeout.foreach { timeout => builder = builder.readTimeout(timeout) }
    // calling build() is equivalent to calling start() in finagle.
    builder.build(connection => {
      val handler = new ThriftHandler(connection, queueCollection, maxOpenTransactions,
        new FinagleTimer(timer))
      new ThriftFinagledService(handler, new TBinaryProtocol.Factory())
    })
  }

  private def bytesRead(n: Int) {
    Stats.incr("bytes_read", n)
  }

  private def bytesWritten(n: Int) {
    Stats.incr("bytes_written", n)
  }

  def start() {
    log.info("Kestrel config: listenAddress=%s memcachePort=%s textPort=%s queuePath=%s " +
             "expirationTimerFrequency=%s clientTimeout=%s maxOpenTransactions=%d connectionBacklog=%s",
             listenAddress, memcacheListenPort, textListenPort, queuePath,
             expirationTimerFrequency, clientTimeout, maxOpenTransactions, connectionBacklog)

    // this means no timeout will be at better granularity than 100 ms.
    timer = new HashedWheelTimer(100, TimeUnit.MILLISECONDS)

    journalSyncScheduler =
      new ScheduledThreadPoolExecutor(
        Runtime.getRuntime.availableProcessors,
        new NamedPoolThreadFactory("journal-sync", true),
        new RejectedExecutionHandler {
          override def rejectedExecution(r: Runnable, executor: ThreadPoolExecutor) {
            log.warning("Rejected journal fsync")
          }
        })

    try {
      queueCollection = new QueueCollection(queuePath, new FinagleTimer(timer), journalSyncScheduler,
        defaultQueueConfig, builders)
      queueCollection.loadQueues()
    } catch {
      case e: InaccessibleQueuePath =>
        e.printStackTrace()
        throw e
    }

    Stats.addGauge("items") { queueCollection.currentItems.toDouble }
    Stats.addGauge("bytes") { queueCollection.currentBytes.toDouble }
    Stats.addGauge("reserved_memory_ratio") { queueCollection.reservedMemoryRatio }

    // finagle setup:
    val memcachePipelineFactoryCodec = finagledCodec[MemcacheRequest, MemcacheResponse] {
      MemcacheCodec.asciiCodec(bytesRead, bytesWritten)
    }
    memcacheService = memcacheListenPort.map { port =>
      startFinagleServer("kestrel-memcache", port, memcachePipelineFactoryCodec) { connection =>
        new MemcacheHandler(connection, queueCollection, maxOpenTransactions)
      }
    }

    val textPipelineFactory = finagledCodec[TextRequest, TextResponse] {
      TextCodec(bytesRead, bytesWritten)
    }
    textService = textListenPort.map { port =>
      startFinagleServer("kestrel-text", port, textPipelineFactory) { connection =>
        new TextHandler(connection, queueCollection, maxOpenTransactions)
      }
    }

    thriftService = thriftListenPort.map { port => startThriftServer("kestrel-thrift", port) }

    // optionally, start a periodic timer to clean out expired items.
    if (expirationTimerFrequency.isDefined) {
      log.info("Starting up background expiration task.")
      new PeriodicBackgroundProcess("background-expiration", expirationTimerFrequency.get) {
        def periodic() {
          val expired = Kestrel.this.queueCollection.flushAllExpired()
          if (expired > 0) {
            log.info("Expired %d item(s) from queues automatically.", expired)
          }
          // Now that we've cleaned out the queue, lets see if any of them are
          // ready to be expired.
          Kestrel.this.queueCollection.deleteExpiredQueues()
        }
      }.start()
    }
  }

  def shutdown() {
    log.info("Shutting down!")

    // finagle 1.11.1 has a bug where close() may never complete.
    memcacheService.foreach { _.close(1.second) }
    textService.foreach { _.close(1.second) }
    thriftService.foreach { _.close(1.second) }

    if (queueCollection ne null) {
      queueCollection.shutdown()
      queueCollection = null
    }

    if (timer ne null) {
      timer.stop()
      timer = null
    }

    if (journalSyncScheduler ne null) {
      journalSyncScheduler.shutdown()
      journalSyncScheduler.awaitTermination(5, TimeUnit.SECONDS)
      journalSyncScheduler = null
    }

    log.info("Goodbye.")
  }

  override def reload() {
    try {
      log.info("Reloading %s ...", Kestrel.runtime.configFile)
      new Eval().apply[KestrelConfig](Kestrel.runtime.configFile).reload(this)
    } catch {
      case e: Eval.CompilerException =>
        log.error(e, "Error in config: %s", e)
        log.error(e.messages.flatten.mkString("\n"))
    }
  }

  def reload(newDefaultQueueConfig: QueueConfig, newQueueBuilders: List[QueueBuilder]) {
    queueCollection.reload(newDefaultQueueConfig, newQueueBuilders)
  }
}

object Kestrel {
  val log = Logger.get(getClass.getName)
  var kestrel: Kestrel = null
  var runtime: RuntimeEnvironment = null

  private val startTime = Time.now

  // track concurrent sessions
  val sessions = new AtomicInteger()
  val sessionId = new AtomicInteger()

  def main(args: Array[String]): Unit = {
    try {
      runtime = RuntimeEnvironment(this, args)
      kestrel = runtime.loadRuntimeConfig[Kestrel]()

      Stats.addGauge("connections") { sessions.get().toDouble }

      kestrel.start()
    } catch {
      case e =>
        log.error(e, "Exception during startup; exiting!")

        // Shut down all registered services such as AdminHttpService properly
        // so that SBT does not refuse to shut itself down when 'sbt run -f ...'
        // fails.
        ServiceTracker.shutdown()

        System.exit(1)
    }
    log.info("Kestrel %s started.", runtime.jarVersion)
  }

  def uptime() = Time.now - startTime
}<|MERGE_RESOLUTION|>--- conflicted
+++ resolved
@@ -73,12 +73,7 @@
       .name(name)
       .reportTo(new OstrichStatsReceiver)
       .bindTo(address)
-<<<<<<< HEAD
-      .backlog(1024)
-
-=======
     connectionBacklog.foreach { backlog => builder = builder.backlog(backlog) }
->>>>>>> dff97ca6
     clientTimeout.foreach { timeout => builder = builder.readTimeout(timeout) }
     // calling build() is equivalent to calling start() in finagle.
     builder.build(factory)
