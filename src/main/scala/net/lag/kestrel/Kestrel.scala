/*
 * Copyright 2009 Twitter, Inc.
 * Copyright 2009 Robey Pointer <robeypointer@gmail.com>
 *
 * Licensed under the Apache License, Version 2.0 (the "License"); you may
 * not use this file except in compliance with the License. You may obtain
 * a copy of the License at
 *
 *     http://www.apache.org/licenses/LICENSE-2.0
 *
 * Unless required by applicable law or agreed to in writing, software
 * distributed under the License is distributed on an "AS IS" BASIS,
 * WITHOUT WARRANTIES OR CONDITIONS OF ANY KIND, either express or implied.
 * See the License for the specific language governing permissions and
 * limitations under the License.
 */

package net.lag.kestrel

import java.net.InetSocketAddress
import java.util.concurrent.{Executors, ExecutorService, TimeUnit}
import java.util.concurrent.atomic.AtomicInteger
import scala.collection.{immutable, mutable}
import com.twitter.conversions.time._
import com.twitter.finagle.builder.Server
import com.twitter.logging.Logger
import com.twitter.ostrich.admin.{PeriodicBackgroundProcess, RuntimeEnvironment, Service, ServiceTracker}
import com.twitter.ostrich.stats.Stats
import com.twitter.util.{Duration, Eval, Time, Timer => TTimer, TimerTask => TTimerTask}
import org.jboss.netty.bootstrap.ServerBootstrap
import org.jboss.netty.channel.{Channel, ChannelFactory, ChannelPipelineFactory, Channels}
import org.jboss.netty.channel.group.DefaultChannelGroup
import org.jboss.netty.channel.socket.nio.NioServerSocketChannelFactory
import org.jboss.netty.util.{HashedWheelTimer, Timeout, Timer, TimerTask}
import org.apache.thrift.protocol._
import com.twitter.finagle.thrift._
import config._

import com.twitter.finagle.builder.{ServerBuilder, Server => FinagleServer}
import com.twitter.finagle.stats.OstrichStatsReceiver
import com.twitter.finagle.util.{Timer => FinagleTimer}
import com.twitter.util.Future
import com.twitter.naggati.Codec
import com.twitter.naggati.codec.{MemcacheResponse, MemcacheRequest, MemcacheCodec}
import com.twitter.finagle.{ClientConnection, Codec => FinagleCodec, Service => FinagleService}

class Kestrel(defaultQueueConfig: QueueConfig, builders: List[QueueBuilder],
              listenAddress: String, memcacheListenPort: Option[Int], textListenPort: Option[Int],
              thriftListenPort: Option[Int], queuePath: String,
              expirationTimerFrequency: Option[Duration], clientTimeout: Option[Duration],
              maxOpenTransactions: Int)
      extends Service {
  private val log = Logger.get(getClass.getName)

  var queueCollection: QueueCollection = null
  var timer: Timer = null
  var memcacheService: Option[FinagleServer] = None
  var textService: Option[FinagleServer] = None
  var textAcceptor: Option[Channel] = None
  var thriftService: Option[FinagleServer] = None

  def thriftCodec = ThriftServerFramedCodec()

  private def finagledCodec[Req, Resp](codec: => Codec[Resp]) = {
    new FinagleCodec[Req, Resp] {
      def pipelineFactory = codec.pipelineFactory
    }
  }

  def startFinagleServer[Req, Resp](
    name: String,
    port: Int,
    finagleCodec: FinagleCodec[Req, Resp]
  )(factory: ClientConnection => FinagleService[Req, Resp]): FinagleServer = {
    val address = new InetSocketAddress(listenAddress, port)
    val builder = ServerBuilder()
      .codec(finagleCodec)
      .name(name)
      .reportTo(new OstrichStatsReceiver)
      .bindTo(address)
    clientTimeout.foreach { timeout => builder.readTimeout(timeout) }
    // calling build() is equivalent to calling start() in finagle.
    builder.build(factory)
  }

  def startThriftServer(
    name: String,
    port: Int
  ): FinagleServer = {
    val address = new InetSocketAddress(listenAddress, port)
    val builder = ServerBuilder()
      .codec(thriftCodec)
      .name(name)
      .reportTo(new OstrichStatsReceiver)
      .bindTo(address)
    clientTimeout.foreach { timeout => builder.readTimeout(timeout) }
    // calling build() is equivalent to calling start() in finagle.
    builder.build(connection => {
      val handler = new ThriftHandler(connection, queueCollection, maxOpenTransactions)
      new ThriftFinagledService(handler, new TBinaryProtocol.Factory())
    })
  }

  private def bytesRead(n: Int) {
    Stats.incr("bytes_read", n)
  }

  private def bytesWritten(n: Int) {
    Stats.incr("bytes_written", n)
  }

  def start() {
    log.info("Kestrel config: listenAddress=%s memcachePort=%s textPort=%s queuePath=%s " +
             "expirationTimerFrequency=%s clientTimeout=%s maxOpenTransactions=%d",
             listenAddress, memcacheListenPort, textListenPort, queuePath,
             expirationTimerFrequency, clientTimeout, maxOpenTransactions)

    // this means no timeout will be at better granularity than 10ms.
    // FIXME: would make more sense to use the finagle Timer. but they'd have to expose it.
    timer = new HashedWheelTimer(10, TimeUnit.MILLISECONDS)
    queueCollection = new QueueCollection(queuePath, new FinagleTimer(timer), defaultQueueConfig,
      builders)
    queueCollection.loadQueues()

<<<<<<< HEAD
    // finagle setup:
    val memcachePipelineFactoryCodec = finagledCodec[MemcacheRequest, MemcacheResponse] {
      MemcacheCodec.asciiCodec(bytesRead, bytesWritten)
=======
    Stats.addGauge("items") { queueCollection.currentItems.toDouble }
    Stats.addGauge("bytes") { queueCollection.currentBytes.toDouble }

    // netty setup:
    executor = Executors.newCachedThreadPool()
    channelFactory = new NioServerSocketChannelFactory(executor, executor)

    val memcachePipelineFactory = new ChannelPipelineFactory() {
      def getPipeline() = {
        val protocolCodec = protocol match {
          case Protocol.Ascii => MemcacheCodec.asciiCodec(bytesRead, bytesWritten)
          case Protocol.Binary => throw new Exception("Binary protocol not supported yet.")
        }
        val handler = new MemcacheHandler(channelGroup, queueCollection, maxOpenTransactions, clientTimeout)
        Channels.pipeline(protocolCodec, handler)
      }
>>>>>>> 31567f68
    }
    memcacheService = memcacheListenPort.map { port =>
      startFinagleServer("kestrel-memcache", port, memcachePipelineFactoryCodec) { connection =>
        new MemcacheHandler(connection, queueCollection, maxOpenTransactions)
      }
    }

    val textPipelineFactory = finagledCodec[TextRequest, TextResponse] {
      TextCodec(bytesRead, bytesWritten)
    }
    textService = textListenPort.map { port =>
      startFinagleServer("kestrel-text", port, textPipelineFactory) { connection =>
        new TextHandler(connection, queueCollection, maxOpenTransactions)
      }
    }

    thriftService = thriftListenPort.map { port => startThriftServer("kestrel-thrift", port) }

    // optionally, start a periodic timer to clean out expired items.
    if (expirationTimerFrequency.isDefined) {
      log.info("Starting up background expiration task.")
      new PeriodicBackgroundProcess("background-expiration", expirationTimerFrequency.get) {
        def periodic() {
          val expired = Kestrel.this.queueCollection.flushAllExpired()
          if (expired > 0) {
            log.info("Expired %d item(s) from queues automatically.", expired)
          }
        }
      }.start()
    }
  }

  def shutdown() {
    log.info("Shutting down!")

    memcacheService.foreach { _.close() }
    textService.foreach { _.close() }
    thriftService.foreach { _.close() }
    queueCollection.shutdown()

    timer.stop()
    timer = null
    log.info("Goodbye.")
  }

  override def reload() {
    try {
      log.info("Reloading %s ...", Kestrel.runtime.configFile)
      new Eval().apply[KestrelConfig](Kestrel.runtime.configFile).reload(this)
    } catch {
      case e: Eval.CompilerException =>
        log.error(e, "Error in config: %s", e)
        log.error(e.messages.flatten.mkString("\n"))
    }
  }

  def reload(newDefaultQueueConfig: QueueConfig, newQueueBuilders: List[QueueBuilder]) {
    queueCollection.reload(newDefaultQueueConfig, newQueueBuilders)
  }
}

object Kestrel {
  val log = Logger.get(getClass.getName)
  var kestrel: Kestrel = null
  var runtime: RuntimeEnvironment = null

  private val startTime = Time.now

  // track concurrent sessions
  val sessions = new AtomicInteger()
  val sessionId = new AtomicInteger()

  def main(args: Array[String]): Unit = {
    try {
      runtime = RuntimeEnvironment(this, args)
      kestrel = runtime.loadRuntimeConfig[Kestrel]()

      Stats.addGauge("connections") { sessions.get().toDouble }

      kestrel.start()
    } catch {
      case e =>
        log.error(e, "Exception during startup; exiting!")
        System.exit(1)
    }
    log.info("Kestrel %s started.", runtime.jarVersion)
  }

  def uptime() = Time.now - startTime
}<|MERGE_RESOLUTION|>--- conflicted
+++ resolved
@@ -122,28 +122,12 @@
       builders)
     queueCollection.loadQueues()
 
-<<<<<<< HEAD
+    Stats.addGauge("items") { queueCollection.currentItems.toDouble }
+    Stats.addGauge("bytes") { queueCollection.currentBytes.toDouble }
+
     // finagle setup:
     val memcachePipelineFactoryCodec = finagledCodec[MemcacheRequest, MemcacheResponse] {
       MemcacheCodec.asciiCodec(bytesRead, bytesWritten)
-=======
-    Stats.addGauge("items") { queueCollection.currentItems.toDouble }
-    Stats.addGauge("bytes") { queueCollection.currentBytes.toDouble }
-
-    // netty setup:
-    executor = Executors.newCachedThreadPool()
-    channelFactory = new NioServerSocketChannelFactory(executor, executor)
-
-    val memcachePipelineFactory = new ChannelPipelineFactory() {
-      def getPipeline() = {
-        val protocolCodec = protocol match {
-          case Protocol.Ascii => MemcacheCodec.asciiCodec(bytesRead, bytesWritten)
-          case Protocol.Binary => throw new Exception("Binary protocol not supported yet.")
-        }
-        val handler = new MemcacheHandler(channelGroup, queueCollection, maxOpenTransactions, clientTimeout)
-        Channels.pipeline(protocolCodec, handler)
-      }
->>>>>>> 31567f68
     }
     memcacheService = memcacheListenPort.map { port =>
       startFinagleServer("kestrel-memcache", port, memcachePipelineFactoryCodec) { connection =>
