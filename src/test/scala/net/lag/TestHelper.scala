--- conflicted
+++ resolved
@@ -17,12 +17,8 @@
 
 package net.lag
 
-<<<<<<< HEAD
 import _root_.java.io.File
-=======
-import java.io.File
-import java.util.UUID
->>>>>>> 1e51f087
+import _root_.java.util.UUID
 
 
 trait TestHelper {
